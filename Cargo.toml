--- conflicted
+++ resolved
@@ -25,22 +25,11 @@
 
 [workspace.dependencies]
 # Intra-workspace dependencies
-<<<<<<< HEAD
-atrium-api = { version = "0.24.4", path = "atrium-api", default-features = false }
+atrium-api = { version = "0.24.6", path = "atrium-api", default-features = false }
 atrium-identity = { version = "0.1.0", path = "atrium-oauth/identity" }
-atrium-xrpc = { version = "0.11.3", path = "atrium-xrpc" }
-atrium-xrpc-client = { version = "0.5.6", path = "atrium-xrpc-client" }
-bsky-sdk = { version = "0.1.9", path = "bsky-sdk" }
-
-# async in traits
-# Can be removed once MSRV is at least 1.75.0.
-async-trait = "0.1.80"
-=======
-atrium-api = { version = "0.24.6", path = "atrium-api" }
 atrium-xrpc = { version = "0.11.5", path = "atrium-xrpc" }
 atrium-xrpc-client = { version = "0.5.8", path = "atrium-xrpc-client" }
 bsky-sdk = { version = "0.1.11", path = "bsky-sdk" }
->>>>>>> dc565074
 
 # DAG-CBOR codec
 ipld-core = { version = "0.4.1", default-features = false, features = ["std"] }
@@ -96,12 +85,8 @@
 
 # WebAssembly
 wasm-bindgen-test = "0.3.41"
-<<<<<<< HEAD
 web-time = "1.1.0"
-bumpalo = "~3.14.0"
-=======
 bumpalo = "~3.14.0"
 
 # Code generation
-trait-variant = "0.1.2"
->>>>>>> dc565074
+trait-variant = "0.1.2"