--- conflicted
+++ resolved
@@ -27,11 +27,7 @@
 
 [workspace.dependencies]
 # Intra-workspace dependencies
-<<<<<<< HEAD
-atrium-api = { version = "0.24.8", path = "atrium-api" }
-=======
 atrium-api = { version = "0.24.9", path = "atrium-api", default-features = false }
->>>>>>> 25a80829
 atrium-common = { version = "0.1.0", path = "atrium-common" }
 atrium-identity = { version = "0.1.0", path = "atrium-oauth/identity" }
 atrium-xrpc = { version = "0.12.0", path = "atrium-xrpc" }
