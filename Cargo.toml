--- conflicted
+++ resolved
@@ -1,11 +1,7 @@
 [workspace]
 members = [
     "atrium-api",
-<<<<<<< HEAD
-    "atrium-cli",
     "atrium-crypto",
-=======
->>>>>>> 90606550
     "atrium-xrpc",
     "atrium-xrpc-client",
     "bsky-cli",
